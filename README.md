--- conflicted
+++ resolved
@@ -22,13 +22,8 @@
 * python3-dlib
 * python3-numpy
 
-<<<<<<< HEAD
 ### Install
-Just clone this repo and install the resnet models.
-=======
-## Install
-Just clone this repo and install the models. Use FACE_MODEL to specify the desired model.
->>>>>>> 7e80e7f5
+Just clone this repo and install the resnet models. Use FACE_MODEL to specify the desired model.
 ```
 [matias@laptop ~]$ git clone https://github.com/matiasdelellis/facerecognition-external-model.git
 Clonando en 'facerecognition-external-model'...
