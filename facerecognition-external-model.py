--- conflicted
+++ resolved
@@ -51,21 +51,12 @@
 def require_appkey(view_function):
     @wraps(view_function)
     def decorated_function(*args, **kwargs):
-<<<<<<< HEAD
         if 'API_KEY' in os.environ:
             key = os.environ.get('API_KEY')
         else:
             with open('api.key', 'r') as apikey:
                 key = apikey.read().replace('\n', '')
         if request.headers.get('x-api-key') and request.headers.get('x-api-key') == key:
-=======
-        with open("api.key", "r") as apikey:
-            key = apikey.read().replace("\n", "")
-        if (
-            request.headers.get("x-api-key")
-            and request.headers.get("x-api-key") == key
-        ):
->>>>>>> 7e80e7f5
             return view_function(*args, **kwargs)
         else:
             abort(401)
